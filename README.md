# Vertica-Database

Provision a singleton Vertica Community Edition host on AWS with Terraform remote state, GitHub Actions automation, and smoke tests to verify connectivity.

## Repository layout

```
vertica-database/
├─ infra/
│  ├─ backend-bootstrap.sh  # Creates S3 bucket + DynamoDB table for Terraform state
│  ├─ import-if-exists.sh   # Imports pre-existing resources to prevent duplicates
│  ├─ locals.tf             # Naming helpers
│  ├─ main.tf               # Security group, IAM, and EC2 resources
│  ├─ outputs.tf            # Public endpoint + SG outputs
│  ├─ user_data.sh          # Bootstraps Vertica container
│  └─ variables.tf          # Deployment inputs
├─ tests/
│  ├─ requirements.txt      # vertica-python + pytest
│  ├─ test_connect.py       # SELECT 1 + table list
│  └─ wait_for_port.py      # Local helper
└─ .github/workflows/
   ├─ apply.yml             # Plan + apply with optional destroy-then-apply
   └─ destroy.yml           # Manual teardown
```

## Prerequisites

Set these repository secrets before running the workflows:

- `AWS_ACCESS_KEY_ID`
- `AWS_SECRET_ACCESS_KEY`
- `AWS_REGION` (use `ap-south-1`)
- `AWS_ACCOUNT_ID`

Optional repository variables:

- `ALLOWED_CIDR` – lock down Vertica ingress (defaults to `0.0.0.0/0`)
- `VERTICA_IMAGE` – override the Vertica CE image (`957650740525.dkr.ecr.ap-south-1.amazonaws.com/vertica-ce:v1.0` by default)

## Remote state bootstrap

`infra/backend-bootstrap.sh` provisions (idempotently) an S3 bucket + DynamoDB table keyed off the repository and region, then writes `backend.tf`. All GitHub Actions runs call this helper before `terraform init`, ensuring the state is shared and lock-protected.

## Deploy (apply workflow)

1. Push your changes and open **Actions → Deploy Vertica DB (apply) → Run workflow**.
2. (Optional) Toggle `recreate` to destroy the existing instance before applying.
3. The workflow performs:
   - AWS credential configuration from secrets.
   - Remote backend bootstrap + `terraform init`.
   - `import-if-exists.sh` to adopt any matching resources (security group, IAM role/profile, EC2) before planning.
   - `terraform validate` and `plan` with detailed exit codes.
   - `terraform apply` using a Spot `t3.xlarge` (unless `use_spot` is overridden).
   - Fetches Terraform outputs and runs a Python smoke test (`SELECT 1`).
4. The job summary lists the public IP plus connection details.

### Connect to Vertica

Use the outputs captured in the workflow summary:

- Host: public IP (`public_ip` output)
- Port: `5433`
- User: `dbadmin`
- Password: *(empty)*
- Database: `VMart`

You can run `pytest tests/test_connect.py -q` after installing `tests/requirements.txt`. The test automatically reads the
Terraform outputs (`public_ip` first, then `public_dns`) from the `infra/` directory, so you do not need to set
`VERTICA_HOST` manually. Environment variables `DB_HOST`/`VERTICA_HOST` and `DB_PORT`/`VERTICA_PORT` still override the
defaults when provided.

<<<<<<< HEAD
For ad-hoc verification without `pytest`, use the helper script:

```bash
python scripts/vertica_smoke.py
```

It mirrors the automated test but gracefully skips the SQL checks when the host
cannot be reached (for example inside a sandboxed CI job). Pass
`--require-service` if you want the command to fail instead of skipping when the
socket is inaccessible.

=======
>>>>>>> 452aab03
### Troubleshooting connectivity from CI sandboxes

Some ephemeral CI environments (including the one used for the provided integration tests) block outbound traffic to
arbitrary public IPs. When that happens, the Python smoke test will fail with a `vertica_python.errors.ConnectionError`
and an underlying socket error such as `[Errno 101] Network is unreachable`. This is an infrastructure restriction of
the sandbox, not a Vertica or Terraform misconfiguration—the deployed instance already allows ingress on port `5433`
from the configured CIDR(s).

To validate connectivity:

1. Run the test from a workstation or runner that has outbound access to the instance's public IP.
2. Alternatively, adjust your allow-list/VPC rules so that the environment executing the test can reach the host on
   port `5433`.
<<<<<<< HEAD
3. If neither option is feasible, rely on `python scripts/vertica_smoke.py`,
   which detects the blocked network and exits successfully after printing an
   explanatory message. Pair this with the Terraform plan/apply output to
   confirm the deployment succeeded even when the sandbox cannot reach the
   public endpoint.
=======

No repository changes are necessary once network access is available.
>>>>>>> 452aab03

## Recreate or destroy

- **Recreate:** Re-run the apply workflow with `recreate` set to `true`. This performs `terraform destroy` before a fresh apply, guaranteeing a clean instance.
- **Destroy:** Trigger **Actions → Destroy Vertica DB**. The job reuses the remote backend and executes `terraform destroy -auto-approve` (errors are tolerated for idempotent retries).

## Cost & security notes

- Default instance type is `t3.xlarge` Spot in `ap-south-1` for minimal cost; adjust via Terraform variables if required.
- The security group exposes port `5433` only to the configured CIDR(s).
- The IAM instance profile only grants the permissions needed for ECR pulls, SSM Session Manager, and CloudWatch Logs API usage from the bootstrap script.

## Tests

The `tests/` directory contains a simple connectivity test (`SELECT 1` + table listing) that matches the GitHub Actions smoke check. Install dependencies with `pip install -r tests/requirements.txt` if you want to run it locally against the deployed host.<|MERGE_RESOLUTION|>--- conflicted
+++ resolved
@@ -69,20 +69,6 @@
 `VERTICA_HOST` manually. Environment variables `DB_HOST`/`VERTICA_HOST` and `DB_PORT`/`VERTICA_PORT` still override the
 defaults when provided.
 
-<<<<<<< HEAD
-For ad-hoc verification without `pytest`, use the helper script:
-
-```bash
-python scripts/vertica_smoke.py
-```
-
-It mirrors the automated test but gracefully skips the SQL checks when the host
-cannot be reached (for example inside a sandboxed CI job). Pass
-`--require-service` if you want the command to fail instead of skipping when the
-socket is inaccessible.
-
-=======
->>>>>>> 452aab03
 ### Troubleshooting connectivity from CI sandboxes
 
 Some ephemeral CI environments (including the one used for the provided integration tests) block outbound traffic to
@@ -96,16 +82,8 @@
 1. Run the test from a workstation or runner that has outbound access to the instance's public IP.
 2. Alternatively, adjust your allow-list/VPC rules so that the environment executing the test can reach the host on
    port `5433`.
-<<<<<<< HEAD
-3. If neither option is feasible, rely on `python scripts/vertica_smoke.py`,
-   which detects the blocked network and exits successfully after printing an
-   explanatory message. Pair this with the Terraform plan/apply output to
-   confirm the deployment succeeded even when the sandbox cannot reach the
-   public endpoint.
-=======
 
 No repository changes are necessary once network access is available.
->>>>>>> 452aab03
 
 ## Recreate or destroy
 
